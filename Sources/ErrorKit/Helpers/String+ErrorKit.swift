--- conflicted
+++ resolved
@@ -19,14 +19,6 @@
 }
 
 extension String.StringInterpolation {
-<<<<<<< HEAD
-   mutating public func appendInterpolation(error: some Error) {
-      appendInterpolation(ErrorKit.userFriendlyMessage(for: error))
-   }
-
-   mutating public func appendInterpolation(errorChain error: some Error) {
-      appendInterpolation(ErrorKit.errorChainDescription(for: error))
-=======
    /// Interpolates an error using its user-friendly message.
    ///
    /// Uses ``ErrorKit.userFriendlyMessage(for:)`` to provide clear, actionable error descriptions
@@ -79,6 +71,5 @@
    /// - NOTE: Alias for ``appendInterpolation(chain:)``.
    mutating public func appendInterpolation(debug error: some Error) {
       self.appendInterpolation(chain: error)
->>>>>>> 197ad486
    }
 }